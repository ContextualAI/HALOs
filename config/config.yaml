# random seed
seed: 1

# name for this experiment in the local run directory and on wandb
exp_name: ???

# datasets should be specified as a list (e.g., ++datasets=[shp,hh])
datasets: ???

# debug mode (disables wandb, model checkpointing, etc.)
debug: false

# wandb configuration
wandb:
  enabled: false
  entity: null
  project: "halos"

# where trained models will be saved
# use HF environmental variables to control where the datasets, pretrained Huggingface models, etc. are saved 
# relevant HF env variables are HF_HOME
cache_dir: .cache/

local_run_dir: ${cache_dir}/${exp_name}

# whether to eval at the very beginning of training
do_first_eval: true

# prevent wandb from logging more than once per minimum_log_interval_secs
minimum_log_interval_secs: 1.0

# if true, save a checkpoint every eval_every steps, which can be set further below
intermediate_checkpoints: false

defaults:
- _self_
- model: ???
- loss: ???

# the trainer class to use (e.g. BasicTrainer, FSDPTrainer, TensorParallelTrainer); should be specfied by the loss config
trainer: BasicTrainer


## TRAINING SETTINGS

# the learning rate
lr: 5e-6

# the number of epochs to train for; if null, must specify n_examples
n_epochs: 1

# the number of examples to train for; if null, must specify n_epochs
n_examples: null

# the number of examples to evaluate on (leave as null to evaluate on all of them)
n_eval_examples: 256

# evaluate and save model every eval_every steps
eval_every: 1024

# the optimizer to use; should be one of the options listed here: https://pytorch.org/docs/stable/optim.html
optimizer: AdamW

# number of linear warmup steps for the learning rate
warmup_steps: 150

# cache log probabilities of reference model
cache_reference_logprobs: false

# path to pickle file of previously cached log probabilities of reference model
load_reference_logprobs: null

# humanline alignment (from prospect theory)
humanline: false

# gamma in capacity function
<<<<<<< HEAD
humanline_gamma: 0.90

sampling_datasets: ["alpacaeval"]

num_samples_per_prompt: 2

sampling_mode: train

feedback_type: pairwise
=======
humanline_alpha: 1.50
>>>>>>> fafce776

## DATALOADER SETTINGS

# what fraction of undesirable data should be kept
# e.g., if this is 0.8, then a randoom 20% of the undesirable examples (x, y_undesirable) should be thrown away
# this is to study the effect of an imbalanced dataset while only working with data that comes in paired preference form
frac_unique_desirable: 1.0

# what fraction of desirable data should be kept
# this is to study the effect of an imbalanced dataset while only working with data that comes in paired preference form
frac_unique_undesirable: 1.0<|MERGE_RESOLUTION|>--- conflicted
+++ resolved
@@ -74,19 +74,7 @@
 humanline: false
 
 # gamma in capacity function
-<<<<<<< HEAD
-humanline_gamma: 0.90
-
-sampling_datasets: ["alpacaeval"]
-
-num_samples_per_prompt: 2
-
-sampling_mode: train
-
-feedback_type: pairwise
-=======
 humanline_alpha: 1.50
->>>>>>> fafce776
 
 ## DATALOADER SETTINGS
 
