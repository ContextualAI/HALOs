"""
A script for creating feedback datasets from data that was sampled with train.sample.
Supports both reward model-based and API-based labeling.

Sample usage with Accelerate for reward model:
accelerate launch --config_file accelerate_config/fsdp_4gpu.yaml --main_process_port 29500 \ 
    -m train.label --reward_model_path models/llama3-8B-bt/FINAL outputs.json reward_data.json --feedback_type pairwise

Sample usage for API labeling (accelerate not needed):
python -m train.label --api_type openai --api_key YOUR_KEY --api_model gpt-4 \
    --label_prompt "Rate this response's quality from 0 to 1:" \
    outputs.json reward_data.json --feedback_type binary

Sample usage for pairwise labeling of two sample files:
python -m train.label --second_samples_path baseline_samples.json --api_type openai --api_key YOUR_KEY \
    outputs.json reward_data.json --feedback_type pairwise
"""

import argparse
import json
import numpy as np
import torch
import random
from accelerate import Accelerator
from transformers import AutoTokenizer, AutoModelForSequenceClassification
from tqdm import tqdm, trange
from typing import List, Dict, Optional, Union
import re
import os
from .utils import StreamingJSONWriter, get_api_completion
from .dataloader import SFTDataLoader
from collections import defaultdict
import openai
import asyncio
import torch.distributed as dist


def process_batch_with_reward_model(
    samples: List,
    reward_model: AutoModelForSequenceClassification,
    tokenizer: AutoTokenizer,
    accelerator: Accelerator
) -> List[Dict]:
    """Process a batch through the reward model using the already tokenized sequences."""
<<<<<<< HEAD
    
    reward_model.eval()
    with torch.no_grad():
        outputs = reward_model(
            input_ids=batch['target_combined_input_ids'],
            attention_mask=batch['target_combined_attention_mask']
        )
        if args.reward_model_path == "RLHFlow/ArmoRM-Llama3-8B-v0.1":
            reward_scores = outputs.score.cpu().float()
        else:
            reward_scores = outputs.logits[:, 1]

=======
>>>>>>> 233d5c03
    processed_samples = []
    chop = lambda txt: re.sub(r'([.!?])[^.!?]*\Z', r'\1', txt.strip())

    for i in trange(len(samples), disable=(not accelerator.is_main_process)):
        if i % accelerator.num_processes == accelerator.process_index:
            input_ids = tokenizer.apply_chat_template(
                samples[i]["prompt"] + [{"role":"assistant", "content":chop(samples[i]["output"])}],
                return_tensors="pt",
                max_length=2048,
            ).to(accelerator.device)

            with torch.no_grad():
                outputs = reward_model(
                    input_ids=input_ids,
                )
                if args.reward_model_path == "RLHFlow/ArmoRM-Llama3-8B-v0.1":
                    reward_scores = outputs.score
                else:
                    reward_scores = outputs.logits[:, 1]
    
            processed_sample = samples[i].copy()
            processed_sample['reward'] = reward_scores[0].item()
            # since a dataloader isn't used, the output has to be explicitly formatted
            processed_sample['output'] = [{ "role" : "assistant", "content" : processed_sample['output'] }]
            processed_samples.append(processed_sample)
    
    return processed_samples


async def process_samples_with_api(
    samples: List,
    client: openai.AsyncOpenAI,
    system_prompt: str,
    label_prompt: str,
    model: str,
    batch_size: int = 10
) -> List[Dict]:
    """Process all samples through the API."""
    scores = []
    processed_samples = []
    total_samples = len(samples)
    
    # Create progress bar for overall progress
    pbar = tqdm(total=total_samples, desc="Processing samples through API")

    for i in range(0, len(samples), batch_size):
        batch = samples[i:i + batch_size]
        tasks = []

        for sample in batch:
            prompt = f"INSTRUCTION: {sample['prompt'][0]['content']}\n\nRESPONSE: {sample['output']}\n\n{label_prompt}"
            tasks.append(get_api_completion(client, system_prompt, prompt, model))

        batch_scores = await asyncio.gather(*tasks)
        scores.extend(batch_scores)

        # Update progress bar
        pbar.update(len(batch))
        pbar.set_postfix({'Batch': f'{i//batch_size + 1}/{(total_samples + batch_size - 1)//batch_size}',
                         'Samples': f'{min(i + batch_size, total_samples)}/{total_samples}'})
    
    pbar.close()
    
    for sample, score in zip(samples, scores):
        try:
            # Try to extract 'Final Score: X' from the response
            match = re.search(r"Final Score:\s*([0-9]+(?:\.[0-9]+)?)", str(score), re.IGNORECASE)
            if match:
                score = float(match.group(1))
            else:
                # Fallback: extract first number
                score = float(re.search(r'\d+(?:\.\d+)?', str(score)).group())
        except Exception:
            print(f"Warning: Could not parse API response {score} as float. skipping prompt {sample['prompt_id']}")
            continue
                
        processed_sample = sample.copy()
        processed_sample['reward'] = score
        # since a dataloader isn't used, the output has to be explicitly formatted
        processed_sample['output'] = [{ "role" : "assistant", "content" : processed_sample['output'] }]
        processed_samples.append(processed_sample)
            
    return processed_samples


def convert_to_binary_feedback(samples: List[Dict], threshold=0) -> List[Dict]:
    """Convert samples to binary feedback format."""
    feedback = []

    if threshold == 'mean':
        rewards = [ sample['reward'] for sample in samples ]
        threshold = np.mean(rewards)
    elif threshold == 'median':
        rewards = [ sample['reward'] for sample in samples ]
        threshold = np.median(rewards)
    else:
        threshold = int(threshold)

    for sample in samples:
        feedback_item = {
            'prompt_id': sample['prompt_id'],
            'prompt': sample['prompt'],
            'output': sample['output'],
            'label': 1 if sample['reward'] >= threshold else 0,
            'reward': sample['reward'],
            'type': 'binary_feedback',
        }
        feedback.append(feedback_item)
    return feedback


def convert_to_pairwise_feedback(samples: List[Dict], seed: int, threshold=0) -> List[Dict]:
    """Convert samples to pairwise feedback format."""
    random.seed(seed)
    
    grouped = defaultdict(list)
    for sample in samples:
        grouped[sample['prompt_id']].append(sample)
    
    feedback = []
    for prompt_id, group in grouped.items():
        if len(group) < 2:
            continue
        
        random.shuffle(group)
        
        for i in range(0, len(group) - 1, 2):
            sample_A, sample_B = group[i], group[i + 1]

            if abs(float(sample_A['reward']) - float(sample_B['reward'])) <= float(threshold):
                continue

            label = int(sample_A['reward'] > sample_B['reward'])
                
            feedback_item = {
                'prompt_id': prompt_id,
                'prompt': sample_A['prompt'],
                'output_A': sample_A['output'],
                'output_B': sample_B['output'],
                'label': label,
                'reward_A': sample_A['reward'],
                'reward_B': sample_B['reward'],
                'reward_difference': abs(sample_A['reward'] - sample_B['reward']),
                'type': 'pairwise_feedback',
            }
            feedback.append(feedback_item)
    
    return feedback


async def main(args):
    accelerator = Accelerator()
    # Load samples
    with open(args.samples_path, 'r') as f:
        samples = json.load(f)
    
    if args.api_type:
        # API-based labeling path
        print(f"Processing {len(samples)} samples using {args.api_type} API")
        
        if args.api_type == "openai":
            if not args.api_key:
                raise ValueError("API key must be provided when using API labeling")
            client = openai.AsyncOpenAI(api_key=args.api_key)
        else:
            raise ValueError(f"Unsupported API type: {args.api_type}")
        
        processed_samples = await process_samples_with_api(
            samples, client, args.system_prompt, args.label_prompt,
            args.api_model, args.batch_size
        )

        print(f"Labelled {len(processed_samples)} samples using {args.api_type} API")
    else:
        if accelerator.is_main_process:
            accelerator.print(f"Loading reward model from {args.reward_model_path}")

<<<<<<< HEAD
        reward_model = AutoModelForSequenceClassification.from_pretrained(
            args.reward_model_path,
            local_files_only=True,
            trust_remote_code=True
        )
        tokenizer = AutoTokenizer.from_pretrained(
            args.reward_model_path,
            local_files_only=True,
            trust_remote_code=True
        )

        # Initialize the dataloader for reward model processing
        dataloader = SFTDataLoader(
            dataset_names=[args.samples_path],
            tokenizer=tokenizer,
            process_index=accelerator.process_index,
            num_processes=accelerator.num_processes,
            split='train',
            microbatch_size=(args.batch_size // accelerator.num_processes),
            max_length=args.max_length,
            max_prompt_length=args.max_prompt_length,
            n_epochs=1,
            seed=args.seed
        )

        try:
            dataloader, reward_model = accelerator.prepare(dataloader, reward_model)
        except Exception as e:
            print(f"Error preparing dataloader and reward model: {e}")
            import pdb; pdb.set_trace()
            
=======
        # trust_remote_code is necessary for Armo RM to be downloaded correctly
        reward_model = AutoModelForSequenceClassification.from_pretrained(args.reward_model_path, trust_remote_code=True)
        tokenizer = AutoTokenizer.from_pretrained(args.reward_model_path, trust_remote_code=True)
        reward_model, tokenizer, samples = accelerator.prepare(reward_model, tokenizer, samples)
        
>>>>>>> 233d5c03
        # Initialize distributed setup if not already done
        if accelerator.num_processes > 1 and not dist.is_initialized():
            accelerator.wait_for_everyone()
            samples = samples[:((len(samples) // accelerator.num_processes) * accelerator.num_processes)]
            
            if accelerator.is_main_process:
                dist.init_process_group(backend='nccl')
        
        processed_samples = process_batch_with_reward_model(samples, reward_model, tokenizer, accelerator)
        json.dump(processed_samples, open(f'temp_{accelerator.process_index}.json', 'w'))
        accelerator.wait_for_everyone()
        processed_samples = []

        if accelerator.is_main_process:
            for i in range(accelerator.num_processes):
                processed_samples.extend(json.load(open(f'temp_{i}.json')))
                os.remove(f'temp_{i}.json')

            accelerator.print(f"Labelled {len(processed_samples)} samples using {args.reward_model_path}")

    # Set up output writer
    if accelerator.is_main_process:
        accelerator.print(f"Writing feedback to {args.output_path}")
        with open(args.output_path, 'w') as f:
            writer = StreamingJSONWriter(f)
        
            # Process and write feedback
            if args.feedback_type == 'binary':
                feedback = convert_to_binary_feedback(processed_samples, threshold=args.threshold)
            elif args.feedback_type == 'pairwise':
                feedback = convert_to_pairwise_feedback(processed_samples, args.seed, threshold=args.threshold)
            else:
                feedback = processed_samples
                for x in feedback:
                    x['type'] = 'scalar_feedback'
            
            # Include split if specified
            if args.split:
                for x in feedback:
                    item['split'] = args.split

            # Add split information and write
            for item in feedback:
                writer.write_item(item)
            
            writer.close()
    
    # Clean up distributed training resources if using reward model
    accelerator.end_training()
    if torch.distributed.is_initialized():
        torch.distributed.destroy_process_group()


if __name__ == "__main__":
    parser = argparse.ArgumentParser(description="Label samples using either a reward model or API")
    
    # Input/output arguments
    parser.add_argument("samples_path", type=str, help="Path to the JSON file containing samples")
    parser.add_argument("output_path", type=str, help="Path to save the feedback file")
    
    # Labeling method arguments
    labeling_group = parser.add_mutually_exclusive_group(required=True)
    labeling_group.add_argument("--reward_model_path", type=str, help="Path to the reward model")
    labeling_group.add_argument("--api_type", type=str, choices=['openai'], help="Type of API to use for labeling")
    
    # API-specific arguments
    parser.add_argument("--api_key", type=str, help="API key for the chosen API service")
    parser.add_argument("--api_model", type=str, default="gpt-4.1-mini", help="Model to use for API labeling")
    parser.add_argument("--system_prompt", type=str, default="""You are an expert evaluator for language model responses. Your task is to score the quality of responses to user queries on a scale from 1-10.
                        \n For the given RESPONSE, consider these key factors:
                        \n 1. Helpfulness: Does the RESPONSE directly address the INSTRUCTION with useful information?
                        \n 2. Accuracy: Is the information provided factually correct?
                        \n 3. Conciseness: Does the RESPONSE avoid unnecessary verbosity while remaining complete?
                        \n 4. Natural language: Does the RESPONSE use natural, human-like language without formulaic patterns?
                        \n 5. Instruction following: Does the RESPONSE precisely follow the INSTRUCTION ?
                        \n 6. Reasoning quality: Does the RESPONSE demonstrate clear, logical reasoning when needed?
                        \n 7. Creativity: For creative tasks, does the RESPONSE show originality and inventiveness?
                        \n IMPORTANT SCORING GUIDELINES:
                        \n - Responses that are both concise AND directly address the INSTRUCTION should receive the highest scores
                        \n - Responses with unnecessary preambles like "I'd be happy to help" should be penalized
                        \n - Responses that over-explain simple concepts should be penalized
                        \n - Responses that acknowledge limitations when appropriate should be rewarded
                        \n - Responses that provide step-by-step reasoning for complex problems should be rewarded
                        \n - Responses that use natural, conversational language should be rewarded over formulaic responses
                        \n Output format: Provide a single overall score from 1-10.""", help="System prompt for API labeling")
    parser.add_argument("--label_prompt", type=str, default="Provide only a RATING from 0 to 10 based on how well the RESPONSE satisfied the INSTRUCTION according to the rubric given earlier : ", help="Prompt template for API labeling")
    # Processing arguments
    parser.add_argument("--batch_size", type=int, default=16, help="Batch size for processing")
    parser.add_argument("--max_length", type=int, default=2048, help="Maximum sequence length for input")
    parser.add_argument("--max_prompt_length", type=int, default=1024, help="Maximum prompt length for input")
    parser.add_argument("--feedback_type", type=str, choices=['binary', 'pairwise', None], default=None, help="Type of feedback to generate")
    parser.add_argument("--threshold", type=str, default="median", help="How the reward threshold is calculated; this can also be a number (e.g., 0.5)")
    parser.add_argument("--seed", type=int, default=0, help="Random seed for reproducibility")
    parser.add_argument("--split", type=str, default=None, help="Split of data")

    args = parser.parse_args()
    
    if args.api_type and not args.api_key:
        parser.error("--api_key is required when using --api_type")

    asyncio.run(main(args))<|MERGE_RESOLUTION|>--- conflicted
+++ resolved
@@ -42,21 +42,6 @@
     accelerator: Accelerator
 ) -> List[Dict]:
     """Process a batch through the reward model using the already tokenized sequences."""
-<<<<<<< HEAD
-    
-    reward_model.eval()
-    with torch.no_grad():
-        outputs = reward_model(
-            input_ids=batch['target_combined_input_ids'],
-            attention_mask=batch['target_combined_attention_mask']
-        )
-        if args.reward_model_path == "RLHFlow/ArmoRM-Llama3-8B-v0.1":
-            reward_scores = outputs.score.cpu().float()
-        else:
-            reward_scores = outputs.logits[:, 1]
-
-=======
->>>>>>> 233d5c03
     processed_samples = []
     chop = lambda txt: re.sub(r'([.!?])[^.!?]*\Z', r'\1', txt.strip())
 
@@ -234,45 +219,12 @@
         if accelerator.is_main_process:
             accelerator.print(f"Loading reward model from {args.reward_model_path}")
 
-<<<<<<< HEAD
-        reward_model = AutoModelForSequenceClassification.from_pretrained(
-            args.reward_model_path,
-            local_files_only=True,
-            trust_remote_code=True
-        )
-        tokenizer = AutoTokenizer.from_pretrained(
-            args.reward_model_path,
-            local_files_only=True,
-            trust_remote_code=True
-        )
-
-        # Initialize the dataloader for reward model processing
-        dataloader = SFTDataLoader(
-            dataset_names=[args.samples_path],
-            tokenizer=tokenizer,
-            process_index=accelerator.process_index,
-            num_processes=accelerator.num_processes,
-            split='train',
-            microbatch_size=(args.batch_size // accelerator.num_processes),
-            max_length=args.max_length,
-            max_prompt_length=args.max_prompt_length,
-            n_epochs=1,
-            seed=args.seed
-        )
-
-        try:
-            dataloader, reward_model = accelerator.prepare(dataloader, reward_model)
-        except Exception as e:
-            print(f"Error preparing dataloader and reward model: {e}")
-            import pdb; pdb.set_trace()
-            
-=======
+
         # trust_remote_code is necessary for Armo RM to be downloaded correctly
         reward_model = AutoModelForSequenceClassification.from_pretrained(args.reward_model_path, trust_remote_code=True)
         tokenizer = AutoTokenizer.from_pretrained(args.reward_model_path, trust_remote_code=True)
         reward_model, tokenizer, samples = accelerator.prepare(reward_model, tokenizer, samples)
-        
->>>>>>> 233d5c03
+
         # Initialize distributed setup if not already done
         if accelerator.num_processes > 1 and not dist.is_initialized():
             accelerator.wait_for_everyone()
