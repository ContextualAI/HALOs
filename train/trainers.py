# Copyright (c) 2023 Contextual AI, Inc.
# All rights reserved.
#
# This source code is licensed under the license found in the
# LICENSE file in the root directory of this source tree.
"""
Extendable Trainer classes for aligning LLMs.
The specific class that should be used should be specified in the loss file under config/loss.

- The BasicTrainer contains the core methods (e.g., sharding, basic training loop, etc.).
- The SFTTrainer, PairedPreferenceTrainer, and UnpairedPreferenceTrainer all subclass BasicTrainer
  and override the get_batch_metrics() and (optionally) forward() methods.
- The PPOTrainer is a little different, since it also uses a reward model to judge examples before 
  updating the policy---note that there is no active sampling, as in standard online PPO.
- The BradleyTerryTrainer is used for training a Bradley-Terry reward model over paired preferences.

The trainer for each loss should subclass either PairedPreferenceTrainer or UnpairedPreferenceTrainer.
"""

import torch
torch.backends.cuda.matmul.allow_tf32 = True
import torch.nn.functional as F
import torch.nn as nn
import transformers
import gc
from .models import AutoModelForCausalLM, AutoModelForCausalLMWithValueHead, AutoModelForBradleyTerry
from omegaconf import OmegaConf, DictConfig
from transformers import AutoTokenizer
from accelerate import Accelerator
import pdb

from torch.distributed.fsdp import FullyShardedDataParallel as FSDP
import torch.distributed as dist

from . import dataloader
from .utils import (
    formatted_dict,
    pad_to_length,
    masked_mean,
    masked_var,
    entropy_from_logits,
    delete_dicts,
    rowwise_product,
    get_base_model_state_dict_from_peft
)
import numpy as np
import wandb
from tqdm import tqdm

import random
import os
from collections import defaultdict
import time
import json
import functools
from typing import Optional, Dict, List, Union, Tuple


class BasicTrainer(object):
    policy_hf_model_class = AutoModelForCausalLM
    reference_hf_model_class = AutoModelForCausalLM
    use_reference_model = True

    def __init__(self, 
                 tokenizer: AutoTokenizer, 
                 config: DictConfig, 
                 train_iterator: dataloader.DataLoader, 
                 eval_iterator: dataloader.DataLoader, 
                 accelerator: Accelerator,
                 optimizer: torch.optim.Optimizer,
                 scheduler: torch.optim.lr_scheduler.LRScheduler,
                 policy: nn.Module, 
                 reference_model: Optional[nn.Module] = None,
                 num_skip_batches=0,
                 **kwargs):
        """A trainer for a language model, supporting either SFT, HALO, or offline PPO training."""
        self.seed = config.seed
        torch.manual_seed(self.seed)
        np.random.seed(self.seed)
        random.seed(self.seed)

        self.accelerator = accelerator
        
        self.config = config
        self.run_dir = config.local_run_dir

        self.tokenizer = tokenizer
        self.example_counter = 0
        self.batch_counter = 0

        self.policy = policy
        self.policy_dtype = getattr(torch, config.model.policy_dtype)

        self.reference_model = reference_model
        self.train_iterator = train_iterator
        self.eval_iterator = eval_iterator
        self.optimizer = optimizer
        self.scheduler = scheduler
        self.num_skip_batches = num_skip_batches # when loading from checkpoint

        self.reward_model = kwargs.get('reward_model', None)
        self.reward_tokenizer = kwargs.get('reward_tokenizer', None)
        if self.reward_model is not None:
            assert self.reward_tokenizer is not None, "reward_tokenizer must be provided when using reward_model"
            self.reward_model.eval()

        self.prepare_accelerator()

    def prepare_accelerator(self):
        """Prepare the Accelerator."""
        self.policy, self.reference_model, self.optimizer, self.scheduler = self.accelerator.prepare(
            self.policy,
            self.reference_model,
            self.optimizer, 
            self.scheduler
        )

        if self.reward_model:
            self.reward_model = self.accelerator.prepare(self.reward_model)

    def get_batch_logps(self, logits: torch.FloatTensor, labels: torch.LongTensor):
        """Compute the token-level log probabilities of the given labels under the given logits."""
        # ignoring vocab size, batch size x length should be equal
        assert logits.shape[:-1] == labels.shape

        labels = labels[:, 1:].clone()
        logits = logits[:, :-1, :]
        loss_mask = (labels != -100)

        # dummy token; we'll ignore the losses on these tokens later
        labels[labels == -100] = 0

        distribution_logps = logits.float().log_softmax(-1)
        per_token_logps = torch.gather(distribution_logps, dim=2, index=labels.unsqueeze(2)).squeeze(2)

        return per_token_logps * loss_mask
        
    def get_batch_samples(self, batch: Dict[str, torch.LongTensor]) -> Tuple[str, str]:
        """Generate samples from the policy."""
        with self.accelerator.autocast():
            policy_output = self.policy.generate(
                batch['prompt_input_ids'],
                attention_mask=batch['prompt_attention_mask'],
                max_length=self.config.model.max_length,
                do_sample=True,
                pad_token_id=self.tokenizer.pad_token_id,
                top_p=self.config.top_p,
            )
        
        policy_output = pad_to_length(policy_output, self.config.model.max_length, self.tokenizer.pad_token_id)
        policy_output = self.accelerator.gather(policy_output)
        policy_output_decoded = self.tokenizer.batch_decode(policy_output, skip_special_tokens=True)

        return policy_output_decoded

    def get_sequence_rewards(self, policy_logps, reference_logps, length_normalized=False):
        """
        If regular alignment, return the HALO-defined reward for the sequence (log [policy(y|x)/reference(y|x)]).

        For humanline alignment, do zero-shot rejection sampling. Assume that the examples are drawn from the 
        reference model, zero-out the tokens that don't meet the rejection sampling criterion, then sum over what 
        remains to get the sequence-level rewards. To adjust for the human-perceived bias, multiply the reference
        model's log-probabilities by gamma (to simulate the human bias that would've existed at offline data creation)
        and the policy's log-probabilities by 1 / gamma (this cancels out the human-perceived bias of the "resampled"
        text, which isn't necessary under the assumption that the policy internalizes the bias over training).
        
        Args:
            policy_logps: token-level probabilities according to policy (microbatch_size, maximum sequence length)
            reference_logps: token-level probabilities according to reference model (microbatch_size, maximum sequence length)
            length_normalized: divide the sequence reward by the number of non-rejected tokens

        Returns:
            The sequence-level rewards (microbatch_size, 1).
        """
        token_rewards = policy_logps - reference_logps
        
        if self.config.humanline:    
            token_mask = (((1/self.config.humanline_gamma) * policy_logps - self.config.humanline_gamma * reference_logps).exp() < self.config.humanline_M * torch.rand_like(token_rewards))
            normalization_factor = token_mask.float().sum(-1) if length_normalized else 1
            sequence_rewards = torch.where(token_mask, 0, token_rewards).sum(-1) / normalization_factor
        else:
            normalization_factor = (policy_logps.abs() != 0).float().sum(-1) if length_normalized else 1
            sequence_rewards = token_rewards.sum(-1) / normalization_factor

        return sequence_rewards

    def loss(self,
             batch: Dict,
             policy_chosen_logps: torch.FloatTensor,
             policy_rejected_logps: torch.FloatTensor,
             reference_chosen_logps: torch.FloatTensor,
             reference_rejected_logps: torch.FloatTensor) -> Tuple[torch.FloatTensor, torch.FloatTensor, torch.FloatTensor]:
        """
        Args:
            batch: batch of data, mapping keys to Tensors
            policy_chosen_logps: Log probabilities of the policy model for the chosen responses. Shape: (microbatch_size,)
            policy_rejected_logps: Log probabilities of the policy model for the rejected responses. Shape: (microbatch_size,)
            reference_chosen_logps: Log probabilities of the reference model for the chosen responses. Shape: (microbatch_size,)
            reference_rejected_logps: Log probabilities of the reference model for the rejected responses. Shape: (microbatch_size,)

        Returns:
            A tuple of three tensors: (losses, chosen_rewards, rejected_rewards).
            The losses tensor contains the losses, one for each example (sif chosen_only or rejected_only, only n/2 losses).
            The chosen_rewards and rejected_rewards tensors contain the rewards for the chosen and rejected responses, respectively, for reporting.
            Note that rejected responses do not factor into the loss, only the reward calculation.
        """
        raise NotImplementedError

    def get_batch_metrics(self, batch: Dict[str, Union[List, torch.LongTensor]], mode: str=None) -> Tuple[torch.FloatTensor, Dict]:
        """Compute the loss and other metrics for the given batch of inputs.
        
        Arg:
            batch: dictionary of inputs for the batch (what is required will vary depending on the trainer)
            mode: one of 'train', 'eval', 'sample'

        Returns:
            A tuple of a scalar loss and a dict of metrics.
        """
        raise NotImplementedError

    def eval(self) -> Dict[str, Dict]:
        """
        Run evaluation on all the examples in the test data and return the metrics from get_batch_metrics.
        This is close-ended evaluation and measures the performance of a single model on a single dataset. 
        It does not compare two models to eacch other.

        Returns:
            A dict of form:
            {
                'metadata': the Hydra config
                'results': a dict of batch metrics (averaged across all of the test data)
            }
        """
        self.accelerator.print(f'Running evaluation after {self.example_counter} train examples')
        self.policy.eval()

        if self.reference_model is not None:
            self.reference_model.eval()

        all_eval_metrics = defaultdict(list)
    
        for eval_batch in (tqdm(self.eval_iterator, desc='Computing eval metrics') if self.accelerator.is_main_process else self.eval_iterator):
            eval_batch = {k: v.to(self.accelerator.device) if isinstance(v, torch.Tensor) else v for k, v in eval_batch.items()}
            with torch.no_grad():
                _, eval_metrics = self.get_batch_metrics(eval_batch, mode='eval')

            for k, v in eval_metrics.items():
                all_eval_metrics[k].extend(torch.as_tensor(v).reshape(-1).float().cpu().numpy().tolist())

        # Compute mean metrics
        mean_eval_metrics = {}
        for k, v in all_eval_metrics.items():
            if len(v) > 0:
                mean_eval_metrics[k] = sum(v) / len(v)

        delete_dicts(eval_batch, eval_metrics, all_eval_metrics)
        self.free_memory()

        if self.accelerator.is_main_process and self.config.wandb.enabled:
            wandb.log(mean_eval_metrics, step=self.example_counter)
        else:
            results = None

        results = {
            'metadata': OmegaConf.to_container(self.config),
            'results': formatted_dict(mean_eval_metrics),
        }
        
        return results

    def train(self):
        """Begin either SFT or HALO training, with periodic evaluation. This is subclassed when implementing PPO."""

        self.accelerator.print(f'Using {self.config.optimizer} optimizer with learning rate {self.config.lr}')
        
        if self.reference_model is not None:
            self.reference_model.eval()

        last_log = None
        batch_metrics = defaultdict(list)

        for batch in self.train_iterator:
            if self.batch_counter < self.num_skip_batches:
                self.batch_counter += 1
                self.example_counter += self.config.model.batch_size
                continue

            # EVALUATION
            if self.example_counter % self.config.eval_every == 0 and (self.example_counter > 0 or self.config.do_first_eval):
                results = self.eval()

                if self.example_counter > 0:
                    if self.config.debug:
                        self.accelerator.print('skipping save in debug mode')
                    elif self.config.intermediate_checkpoints:
                        output_dir = os.path.join(self.run_dir, f'step-{self.example_counter}')
                        self.accelerator.print(f'creating checkpoint to write to {output_dir}...')
                        self.save(output_dir, results['results'], final_save=False)

                self.accelerator.print(results['results'])
                delete_dicts(results)

            # TRAINING
            self.policy.train()
            accumulated = 0
            start_time = time.time()
            
            with self.accelerator.accumulate(self.policy):
                batch = {k: v.to(self.accelerator.device) if isinstance(v, torch.Tensor) else v for k, v in batch.items()}
                loss, metrics = self.get_batch_metrics(batch)
                self.accelerator.backward(loss)

                for k, v in metrics.items():
                    batch_metrics[k].extend(torch.as_tensor(v).reshape(-1).float().cpu().numpy().tolist())

                grad_norm = self.accelerator.clip_grad_norm_(self.policy.parameters(), self.config.model.max_grad_norm)
                batch_metrics['grad_norm'].extend(torch.as_tensor(grad_norm).reshape(-1).float().cpu().numpy().tolist())
                self.optimizer.step()
                self.scheduler.step()
                self.optimizer.zero_grad()
                accumulated += 1

            step_time = time.time() - start_time
            examples_per_second = self.config.model.batch_size / step_time
            batch_metrics['examples_per_second'].append(examples_per_second)
            
            self.batch_counter += 1
            self.example_counter += self.config.model.batch_size

            if last_log is None or time.time() - last_log > self.config.minimum_log_interval_secs:
                mean_train_metrics = {}
                for k, v in batch_metrics.items():
                    if len(v) > 0:
                        mean_train_metrics[k] = sum(v) / len(v)

                mean_train_metrics['counters/examples'] = self.example_counter
                mean_train_metrics['counters/updates'] = self.batch_counter
                self.accelerator.print(f'train stats after {self.example_counter} examples: {formatted_dict(mean_train_metrics)}')

                if self.config.wandb.enabled and self.accelerator.is_main_process:
                    wandb.log(mean_train_metrics, step=self.example_counter)

                last_log = time.time()
                batch_metrics = defaultdict(list)
            else:
                self.accelerator.print(f'skipping logging after {self.example_counter} examples to avoid logging too frequently')

            delete_dicts(batch, metrics, batch_metrics, mean_train_metrics)

            if accumulated >= self.config.model.gradient_accumulation_steps:
                self.free_memory()
                accumulated = 0

    def save(self, output_dir: Optional[str] = None, metrics: Optional[Dict] = {}, final_save=True):
        """Save tokenizer, policy model, optimizer, scheduler state to disk."""
        self.accelerator.print(f"Saving...")
        if output_dir is None:
            output_dir = os.path.join(self.run_dir, f'step-{self.example_counter}')

        if self.accelerator.is_main_process:
            os.makedirs(output_dir, exist_ok=True)
            self.accelerator.print(f"Saving tokenizer...")
            self.tokenizer.save_pretrained(output_dir)

            with open(os.path.join(output_dir, 'metrics.json'), 'w') as f:
                metrics['counter'] = self.example_counter
                json.dump(metrics, f)
        
        self.accelerator.wait_for_everyone()
        self.accelerator.print(f"Saving state...")
        optimizer = self.accelerator.unwrap_model(self.optimizer)
        scheduler = self.accelerator.unwrap_model(self.scheduler)
        if self.accelerator.is_main_process:
            optimizer_state = {
                'state_dict': optimizer.state_dict(),
                'class': optimizer.__class__.__name__,
            }
            torch.save(optimizer_state, os.path.join(output_dir, "optimizer.pt"))
            torch.save(scheduler.state_dict(), os.path.join(output_dir, "scheduler.pt"))
        
        self.accelerator.wait_for_everyone()
        self.accelerator.print(f"Saving model...")

        if self.config.model.use_peft and final_save:
            state_dict = get_base_model_state_dict_from_peft(
                self.accelerator.get_state_dict(self.policy),
                self.config.model.peft.lora_alpha,
                self.config.model.peft.lora_r,
            )
            unwrapped_model = self.accelerator.unwrap_model(self.policy).base_model
        else:
            state_dict = self.accelerator.get_state_dict(self.policy)
            unwrapped_model = self.accelerator.unwrap_model(self.policy)

        unwrapped_model.save_pretrained(
            output_dir,
            is_main_process=self.accelerator.is_main_process,
            save_function=self.accelerator.save,
            state_dict=state_dict,
            safe_serialization=False
        )
            
        self.accelerator.wait_for_everyone()

    def free_memory(self):
        torch.cuda.empty_cache()
        self.accelerator.free_memory()
        gc.collect()


class SFTTrainer(BasicTrainer):
    use_reference_model = False

    def get_batch_metrics(self, batch: Dict[str, Union[List, torch.LongTensor]], mode: str='train'):
        """Compute the loss and other metrics for the given batch of inputs.
        
        Args:
            batch: dictionary of inputs for the batch (should contain 'target_attention_mask', 'target_input_input_ids', 
                'target_labels' where 'target' corresponds to the SFT example)
            mode: one of 'train', 'eval', 'sample'
        """
        metrics = {}
        
        with self.accelerator.autocast():
            policy_chosen_logits = self.policy(
                batch['target_combined_input_ids'], 
                attention_mask=batch['target_combined_attention_mask'],
            ).logits.to(self.policy_dtype)
            
            policy_chosen_logps = self.get_batch_logps(policy_chosen_logits, batch['target_labels'])
            policy_chosen_logps = policy_chosen_logps.view(-1)
            losses = -policy_chosen_logps

        # Gather losses and logps from all processes
        total_nonzero_elements = self.accelerator.gather((policy_chosen_logps != 0).sum().detach()).sum()
        metrics[f'logps_{mode}/chosen'] = self.accelerator.gather(policy_chosen_logps.detach()).sum() / total_nonzero_elements
        metrics[f'loss/{mode}'] = self.accelerator.gather(losses.sum().detach()).sum() / total_nonzero_elements

        del policy_chosen_logits, policy_chosen_logps

        return losses.sum(), metrics


class UnpairedPreferenceTrainer(BasicTrainer):
    use_reference_model = True

    """A trainer for any loss that doesn't use paired preference, like KTO."""
    def forward(self, model: nn.Module, batch: Dict[str, Union[List, torch.LongTensor]], use_cache: bool=False) -> Tuple[torch.FloatTensor, torch.FloatTensor, torch.FloatTensor, torch.BoolTensor]:
        """Run the given model on the given batch of inputs.
        
        Returns:
            chosen_logps: log probabilities of chosen examples 
            rejected_logps: log probabilities of rejected examples
            use_cache: if true, expecte to get cached logprobs from the model
        """
        with self.accelerator.autocast():
            if use_cache:
                all_logps = model(batch['target_combined_input_ids']).to(self.policy_dtype).to(self.accelerator.device)
            else:
                all_logits = model(
                    batch['target_combined_input_ids'], 
                    attention_mask=batch['target_combined_attention_mask'],
                ).logits.to(self.policy_dtype)
            
                all_logps = self.get_batch_logps(all_logits, batch['target_labels'])

        assert all_logps.shape[0] == len(batch['status'])
        chosen_idx = [i for i in range(all_logps.shape[0]) if batch['status'][i] == 'chosen']
        rejected_idx = [i for i in range(all_logps.shape[0]) if batch['status'][i] == 'rejected']

        chosen_logps = all_logps[chosen_idx, ...]
        rejected_logps = all_logps[rejected_idx, ...]
        return chosen_logps, rejected_logps

    def get_batch_metrics(self, batch: Dict[str, Union[List, torch.LongTensor]], mode: str='train'):
        """Compute the loss and other metrics for the given batch of inputs."""
        metrics = {}

        if self.reference_model is None:
            policy_chosen_logps, policy_rejected_logps = self.forward(self.policy, batch)
            losses, chosen_rewards, rejected_rewards = self.loss(batch, policy_chosen_logps, policy_rejected_logps)
        else:
            policy_chosen_logps, policy_rejected_logps = self.forward(self.policy, batch)
            with torch.no_grad():
                reference_chosen_logps, reference_rejected_logps = self.forward(self.reference_model, batch, use_cache=self.config.cache_reference_logprobs)
            losses, chosen_rewards, rejected_rewards = self.loss(batch, policy_chosen_logps, policy_rejected_logps, reference_chosen_logps, reference_rejected_logps)

        # all_gather treats empty lists/tensors poorly, and empty lists can occur because a batch can contain all chosen or all rejected example
        # therefore, concatenate chosen + rejected rewards before all_gather
        combined_rewards = torch.cat((chosen_rewards.detach(), rejected_rewards.detach()), 0)
        combined_statuses = torch.Tensor([1] * len(chosen_rewards) + [0] * len(rejected_rewards)).to(self.accelerator.device)

        all_rewards = self.accelerator.gather(combined_rewards.detach())
        all_statuses = self.accelerator.gather(combined_statuses.detach())
        chosen_rewards_idx = [ i for i in range(len(all_statuses)) if all_statuses[i].item() == 1 ]
        rejected_rewards_idx = [ i for i in range(len(all_statuses)) if all_statuses[i].item() == 0 ]

        metrics[f'rewards_{mode}/chosen'] = all_rewards[chosen_rewards_idx]
        metrics[f'rewards_{mode}/rejected'] = all_rewards[rejected_rewards_idx]
        metrics[f'rewards_{mode}/margins'] = torch.Tensor([(all_rewards[chosen_rewards_idx].mean().nan_to_num(0) - all_rewards[rejected_rewards_idx].mean().nan_to_num(0)).item()])
        metrics[f'loss/{mode}'] = self.accelerator.gather(losses.mean().detach()).mean()

        del policy_chosen_logps, policy_rejected_logps
        del combined_rewards, combined_statuses, all_rewards, all_statuses, chosen_rewards_idx, rejected_rewards_idx, all_devices_losses

        if self.reference_model:
            del reference_chosen_logps, reference_rejected_logps

        return losses.sum(), metrics


class PairedPreferenceTrainer(BasicTrainer):
    use_reference_model = True

    """A trainer for any loss that uses paired preference, like DPO."""
    def concatenated_inputs(self, batch: Dict[str, Union[List, torch.LongTensor]]) -> Dict[str, torch.LongTensor]:
        """Concatenate the chosen and rejected inputs into a single tensor. The first half is chosen outputs, the second half is rejected.

        Args:
            batch: A batch of data. Must contain the keys 'chosen_input_ids' and 'rejected_input_ids', which are tensors of shape (microbatch_size, sequence_length).
            
        Returns:
            A dictionary containing the concatenated inputs under the key 'concatenated_input_ids'.
        """
        max_length = max(batch['chosen_combined_input_ids'].shape[1], batch['rejected_combined_input_ids'].shape[1])
        concatenated_batch = {}

        for k in batch:
            if k.startswith('chosen') and isinstance(batch[k], torch.Tensor):
                pad_value = -100 if 'labels' in k else 0
                concatenated_key = k.replace('chosen', 'concatenated')
                concatenated_batch[concatenated_key] = pad_to_length(batch[k], max_length, pad_value=pad_value)

        for k in batch:
            if k.startswith('rejected') and isinstance(batch[k], torch.Tensor):
                pad_value = -100 if 'labels' in k else 0
                concatenated_key = k.replace('rejected', 'concatenated')
                concatenated_batch[concatenated_key] = torch.cat((
                    concatenated_batch[concatenated_key],
                    pad_to_length(batch[k], max_length, pad_value=pad_value),
                ), dim=0)

        return concatenated_batch

    def forward(self, model: nn.Module, batch: Dict[str, Union[List, torch.LongTensor]], use_cache: bool=False) -> Tuple[torch.FloatTensor, torch.FloatTensor]:
        """Run the given model on the given batch of inputs, concatenating the chosen and rejected inputs together.
           Return two tensors of shape (batch size), one of the chosen examples, another of the rejected ones.

           Returns:
            chosen_logps: log probabilities of chosen examples 
            rejected_logps: log probabilities of rejected examples 
            use_cache: if true, expecte to get cached logprobs from the model
        """
        with self.accelerator.autocast():
            concatenated_batch = self.concatenated_inputs(batch)

            if use_cache:
                all_logps = model(batch['concatenated_combined_input_ids']).to(self.policy_dtype).to(self.accelerator.device)
            else:
                all_logits = model(
                    concatenated_batch['concatenated_combined_input_ids'], 
                    attention_mask=concatenated_batch['concatenated_combined_attention_mask'],
                ).logits.to(self.policy_dtype)
                
                all_logps = self.get_batch_logps(all_logits, concatenated_batch['concatenated_labels'])
        
        chosen_logps = all_logps[:batch['chosen_combined_input_ids'].shape[0], ...]
        rejected_logps = all_logps[batch['chosen_combined_input_ids'].shape[0]:, ...]
        return chosen_logps, rejected_logps

    def get_batch_metrics(self, batch: Dict[str, Union[List, torch.LongTensor]], mode: str='train'):
        """Compute the loss and other metrics for the given batch of inputs."""
        metrics = {}

        if self.reference_model is None:
            policy_chosen_logps, policy_rejected_logps = self.forward(self.policy, batch)
            losses, chosen_rewards, rejected_rewards = self.loss(batch, policy_chosen_logps, policy_rejected_logps)
        else:
            policy_chosen_logps, policy_rejected_logps = self.forward(self.policy, batch)
            with torch.no_grad():
                reference_chosen_logps, reference_rejected_logps = self.forward(self.reference_model, batch, use_cache=self.config.cache_reference_logprobs)
            losses, chosen_rewards, rejected_rewards = self.loss(batch, policy_chosen_logps, policy_rejected_logps, reference_chosen_logps, reference_rejected_logps)

        # accuracy calculated on paired examples (for apples-to-apples comparison with UnpairedPreferenceTrainer)
        reward_accuracies = (chosen_rewards > rejected_rewards).float()

        metrics[f'rewards_{mode}/chosen'] = self.accelerator.gather(chosen_rewards.detach())
        metrics[f'rewards_{mode}/rejected'] = self.accelerator.gather(rejected_rewards.detach())
        metrics[f'rewards_{mode}/accuracies'] = self.accelerator.gather(reward_accuracies.detach())
        metrics[f'rewards_{mode}/margins'] = self.accelerator.gather((chosen_rewards - rejected_rewards).detach())
        metrics[f'logps_{mode}/rejected'] = self.accelerator.gather(policy_rejected_logps.detach())
        metrics[f'logps_{mode}/chosen'] = self.accelerator.gather(policy_chosen_logps.detach())
        metrics[f'loss/{mode}'] = self.accelerator.gather(losses.mean().detach()).mean()

        del chosen_rewards, rejected_rewards, reward_accuracies, policy_chosen_logps, policy_rejected_logps
        if self.reference_model:
            del reference_chosen_logps, reference_rejected_logps

        return losses.sum(), metrics


class DPOTrainer(PairedPreferenceTrainer):
    def loss(self,
        batch: Dict,
        policy_chosen_logps: torch.FloatTensor,
        policy_rejected_logps: torch.FloatTensor,
        reference_chosen_logps: torch.FloatTensor,
        reference_rejected_logps: torch.FloatTensor,
        *args,
        ) -> Tuple[torch.FloatTensor, torch.FloatTensor, torch.FloatTensor]:
        """Compute the DPO loss for a batch of policy and reference model token-level log probabilities."""
<<<<<<< HEAD
        chosen_rewards = self.config.loss.beta * self.get_sequence_rewards(policy_chosen_logps, reference_chosen_logps)
        rejected_rewards = self.config.loss.beta * self.get_sequence_rewards(policy_rejected_logps, reference_rejected_logps)
=======
        # applying token-level thresholds on log probabilities
        if self.config.loss.filtering != False:
            if self.config.loss.filtering == "absolute" and self.config.loss.threshold != False:
                assert isinstance(self.config.loss.threshold, (float, int))
                chosen_mask = policy_chosen_logps < self.config.loss.threshold
                rejected_mask = policy_rejected_logps < self.config.loss.threshold
            elif self.config.loss.filtering == "relative" and self.config.loss.min_quantile != False:
                assert isinstance(self.config.loss.min_quantile, (float, int))
                threshold = torch.quantile(policy_chosen_logps, torch.tensor([self.config.loss.min_quantile]).to(policy_chosen_logps.device), dim=1).view(-1, 1)
                chosen_mask = policy_chosen_logps < threshold
                rejected_mask = policy_rejected_logps < threshold
            elif self.config.loss.filtering == "sequence":
                assert isinstance(self.config.loss.threshold, (float, int))
                chosen_mask = policy_chosen_logps.sum(-1) < self.config.loss.threshold
                rejected_mask = policy_rejected_logps.sum(-1) < self.config.loss.threshold
                
            if self.config.loss.detach == False:
                policy_chosen_logps[chosen_mask] = 0
                policy_rejected_logps[rejected_mask] = 0
            else:
                policy_chosen_logps[chosen_mask] = policy_chosen_logps[chosen_mask].detach()
                policy_rejected_logps[rejected_mask] = policy_rejected_logps[rejected_mask].detach()
                
        chosen_rewards = self.config.loss.beta * (policy_chosen_logps.sum(-1) - reference_chosen_logps.sum(-1))
        rejected_rewards = self.config.loss.beta * (policy_rejected_logps.sum(-1) - reference_rejected_logps.sum(-1))
>>>>>>> 594bf678

        losses = -F.logsigmoid(chosen_rewards - rejected_rewards)

        return losses, chosen_rewards.detach(), rejected_rewards.detach()


class CDPOTrainer(PairedPreferenceTrainer):
    def loss(self,
        batch: Dict,
        policy_chosen_logps: torch.FloatTensor,
        policy_rejected_logps: torch.FloatTensor,
        reference_chosen_logps: torch.FloatTensor,
        reference_rejected_logps: torch.FloatTensor,
        *args,
        ) -> Tuple[torch.FloatTensor, torch.FloatTensor, torch.FloatTensor]:
        """Compute the CDPO loss for a batch of policy and reference model token-level log probabilities."""
        chosen_rewards = self.config.loss.beta * self.get_sequence_rewards(policy_chosen_logps, reference_chosen_logps)
        rejected_rewards = self.config.loss.beta * self.get_sequence_rewards(policy_rejected_logps, reference_rejected_logps)
        
        forward_losses = -F.logsigmoid(chosen_rewards - rejected_rewards)
        reverse_losses = -F.logsigmoid(rejected_rewards - chosen_rewards)
        losses = (1 - self.config.loss.epsilon) * forward_losses + self.config.loss.epsilon * reverse_losses

        return losses, chosen_rewards.detach(), rejected_rewards.detach()


class IPOTrainer(PairedPreferenceTrainer):
    def loss(self,
        batch: Dict,
        policy_chosen_logps: torch.FloatTensor,
        policy_rejected_logps: torch.FloatTensor,
        reference_chosen_logps: torch.FloatTensor,
        reference_rejected_logps: torch.FloatTensor,
        *args,
        ) -> Tuple[torch.FloatTensor, torch.FloatTensor, torch.FloatTensor]:
        """Compute the IPO loss for a batch of policy and reference model token-level log probabilities."""
        chosen_rewards = self.get_sequence_rewards(policy_chosen_logps, reference_chosen_logps, length_normalized=True)
        rejected_rewards = self.get_sequence_rewards(policy_rejected_logps, reference_rejected_logps, length_normalized=True)
        
        losses = (chosen_rewards - rejected_rewards - (1/(2 * self.config.loss.tau))).pow(2)

        return losses, chosen_rewards.detach(), rejected_rewards.detach()
    

class SimPOTrainer(PairedPreferenceTrainer):
    def loss(self,
        batch: Dict,
        policy_chosen_logps: torch.FloatTensor,
        policy_rejected_logps: torch.FloatTensor,
        *args,
        ) -> Tuple[torch.FloatTensor, torch.FloatTensor, torch.FloatTensor]:
        """Compute the SimPO loss for a batch of policy and reference model token-level log probabilities."""
        # implicit reference model that assigns probability 1 (logp = 0) to all tokens
        chosen_rewards = self.get_sequence_rewards(policy_chosen_logps, torch.zeros_like(policy_chosen_logps).to(self.accelerator.device), length_normalized=True)
        rejected_rewards = self.get_sequence_rewards(policy_rejected_logps, torch.zeros_like(policy_rejected_logps).to(self.accelerator.device), length_normalized=True)
        
        losses = -F.logsigmoid(self.config.loss.beta * (chosen_rewards - rejected_rewards - self.config.loss.gamma_beta_ratio))

        return losses, chosen_rewards.detach(), rejected_rewards.detach()


class SLiCTrainer(PairedPreferenceTrainer):
    use_reference_model = False

    def loss(self,
        batch: Dict,
        policy_chosen_logps: torch.FloatTensor,
        policy_rejected_logps: torch.FloatTensor,
        *args,
        ) -> Tuple[torch.FloatTensor, torch.FloatTensor, torch.FloatTensor]:
        """Compute the SLIC loss as defined by Zhao et al. in https://arxiv.org/pdf/2305.10425.pdf

        Calibration loss defined as:
            L(x, y) := max(0, beta - log p_policy(y_chosen|x) + log p_rejected(y|x))
        For the cross-entropy loss, just use the NLL of the chosen sequence (equivalent to SFT).
        """
        # implicit reference model that assigns probability 1 (logp = 0) to all tokens, as in SimPO
        chosen_rewards = self.get_sequence_rewards(policy_chosen_logps, torch.zeros_like(policy_chosen_logps).to(self.accelerator.device))
        rejected_rewards = self.get_sequence_rewards(policy_rejected_logps, torch.zeros_like(policy_rejected_logps).to(self.accelerator.device))
        
        cal_loss = torch.clamp(self.config.loss.beta - chosen_rewards + rejected_rewards, min=0)
        reg_loss = -policy_chosen_logps

        losses = cal_loss + self.config.loss.lambda_coef * reg_loss

        return losses, chosen_rewards.detach(), rejected_rewards.detach()


class KTOTrainer(UnpairedPreferenceTrainer):
    def __init__(self, *args, **kwargs):
        super().__init__(*args, **kwargs)

    def loss(self,
        batch: Dict,
        policy_chosen_logps: torch.FloatTensor,
        policy_rejected_logps: torch.FloatTensor,
        policy_KL_logps: torch.FloatTensor,
        reference_chosen_logps: torch.FloatTensor,
        reference_rejected_logps: torch.FloatTensor,
        reference_KL_logps: torch.FloatTensor,
        *args,
        ) -> Tuple[torch.FloatTensor, torch.FloatTensor, torch.FloatTensor]:
        """Compute the Kahneman-Tversky loss for a batch of policy and reference model log probabilities.

        If generation y ~ p_desirable, we have the 'desirable' loss:
            L(x, y) := 1 - sigmoid(beta * ([log p_policy(y|x) - log p_reference(y|x)] - KL(p_policy || p_reference)))
        If generation y ~ p_undesirable, we have the 'undesirable' loss:
            L(x, y) := 1 - sigmoid(beta * (KL(p_policy || p_reference) - [log p_policy(y|x) - log p_reference(y|x)]))

        The desirable losses are weighed by config.loss.desirable_weight.
        The undesirable losses are weighed by config.loss.undesirable_weight.
        This should be used to address imbalances in the ratio of desirable:undesirable examples respectively.
        The KL term is estimated by matching x with unrelated outputs y', then calculating the average log ratio
        log p_policy(y'|x) - log p_reference(y'|x).

        If humanline alignment, do the following:
        - for rejected examples, use a KL estimate of zero
        - zero-shot rejection sampling (handled by get_sequence_rewards)
        - adjust for entire chosen(rejected) sequences that have been sampled out by upweighting other chosen(rejected) examples
        """
        if policy_chosen_logps.shape[0] != 0:
            chosen_rewards = self.get_sequence_rewards(policy_chosen_logps, reference_chosen_logps)
        else:
            chosen_rewards = torch.Tensor([]).to(self.policy_dtype).to(self.accelerator.device)

        if policy_rejected_logps.shape[0] != 0:
            rejected_rewards = self.get_sequence_rewards(policy_rejected_logps, reference_rejected_logps)
        else:
            rejected_rewards = torch.Tensor([]).to(self.policy_dtype).to(self.accelerator.device)

        KL_rewards = self.get_sequence_rewards(policy_KL_logps.detach(), reference_KL_logps.detach())

        stats = self.accelerator.reduce(torch.Tensor([
            (chosen_rewards.abs() != 0).float().sum().item(),   # non-empty sequences after rejection sampling
            len(chosen_rewards),                                
            (rejected_rewards.abs() != 0).float().sum().item(), # non-empty sequences after rejection sampling
            len(rejected_rewards),
            KL_rewards.sum().item(),                            # sum of non-empty KL examples
            (KL_rewards.abs() != 0).float().sum().item(),       # number of non-empty KL examples
        ]).to(self.accelerator.device), reduction="sum")

        KL = (stats[4] / stats[5].clamp(min=1)).clamp(min=0)
        
        if policy_chosen_logps.shape[0] != 0:
            chosen_KL = KL
            chosen_weights = self.config.loss.desirable_weight * (stats[1] / stats[0].clamp(min=1)).item()
            chosen_losses = chosen_weights * (1 - F.sigmoid(self.config.loss.beta * (chosen_rewards - chosen_KL)))
        else:
            # important to cast to policy_dtype; otherwise error will occur during all_gather
            chosen_losses = torch.Tensor([]).to(self.policy_dtype).to(self.accelerator.device)
        
        if policy_rejected_logps.shape[0] != 0:
            rejected_KL = 0 if self.config.humanline else KL
            rejected_weights = self.config.loss.undesirable_weight * (stats[3] / stats[2].clamp(min=1)).item()
            rejected_losses = rejected_weights * (1 - F.sigmoid(self.config.loss.beta * (rejected_KL - rejected_rewards)))
        else:
            # important to cast to policy_dtype; otherwise error will occur during all_gather
            rejected_losses = torch.Tensor([]).to(self.policy_dtype).to(self.accelerator.device)

        losses = torch.cat((chosen_losses, rejected_losses), 0)

        return losses, chosen_rewards.detach(), rejected_rewards.detach(), KL.detach()
    
    def forward(self, model: nn.Module, batch: Dict[str, Union[List, torch.LongTensor]], use_cache: bool=False) -> Tuple[torch.FloatTensor, torch.FloatTensor, torch.FloatTensor]:
        """Run the given model on the given batch of inputs.
        
        Args:
            - model: the model to use for the forward pass
            - batch: the microbatch (should have the input ids, attention mask, and labels)
            - use_cache: if true, can get cached logprobs instead

        Returns:
            chosen_logps: log probabilities of chosen examples
            rejected_logps: log probabilities of rejected examples
            KL_logps: log probabilities of the unmatched y'|x (used to estimate the KL divergence between policy and reference)
        """
        with self.accelerator.autocast():
            with torch.no_grad():
                if use_cache:
                    KL_logps = model(batch[f'KL_combined_input_ids']).to(self.policy_dtype).to(self.accelerator.device)
                else:
                    KL_logits = model(
                        batch[f'KL_combined_input_ids'],
                        attention_mask=batch[f'KL_combined_attention_mask']
                    ).logits.to(self.policy_dtype)

                    KL_logps = self.get_batch_logps(KL_logits, batch[f'KL_labels'])

            if use_cache:
                target_logps = model(batch[f'target_combined_input_ids']).to(self.policy_dtype).to(self.accelerator.device)
            else:
                target_logits = model(
                    batch[f'target_combined_input_ids'],
                    attention_mask=batch[f'target_combined_attention_mask']
                ).logits.to(self.policy_dtype)

                target_logps = self.get_batch_logps(target_logits, batch[f'target_labels'])

        assert target_logps.shape[0] == len(batch['status'])
        chosen_idx = [i for i in range(target_logps.shape[0]) if batch['status'][i] == 'chosen']
        rejected_idx = [i for i in range(target_logps.shape[0]) if batch['status'][i] == 'rejected']
        chosen_logps = target_logps[chosen_idx, ...]
        rejected_logps = target_logps[rejected_idx, ...]

        return chosen_logps, rejected_logps, KL_logps
    
    def get_batch_metrics(self, batch: Dict[str, Union[List, torch.LongTensor]], mode: str='train'):
        """Compute the loss and other metrics for the given batch of inputs."""
        metrics = {}

        policy_chosen_logps, policy_rejected_logps, policy_KL_logps = self.forward(self.policy, batch)
        with torch.no_grad():
            reference_chosen_logps, reference_rejected_logps, reference_KL_logps = self.forward(self.reference_model, batch, use_cache=self.config.cache_reference_logprobs)
        
        losses, chosen_rewards, rejected_rewards, KL = self.loss(
            batch,
            policy_chosen_logps,
            policy_rejected_logps,
            policy_KL_logps,
            reference_chosen_logps,
            reference_rejected_logps,
            reference_KL_logps,
        )

        combined_rewards = torch.cat((chosen_rewards.detach(), rejected_rewards.detach()), 0)
        combined_statuses = torch.Tensor([1] * len(chosen_rewards) + [0] * len(rejected_rewards)).to(self.accelerator.device)

        all_rewards = self.accelerator.gather(combined_rewards)
        all_statuses = self.accelerator.gather(combined_statuses)
        all_KL = self.accelerator.gather(KL)
        chosen_rewards_idx = [ i for i in range(len(all_statuses)) if all_statuses[i].item() == 1 ]
        rejected_rewards_idx = [ i for i in range(len(all_statuses)) if all_statuses[i].item() == 0 ]

        metrics[f'rewards_{mode}/chosen'] = all_rewards[chosen_rewards_idx]
        metrics[f'rewards_{mode}/rejected'] = all_rewards[rejected_rewards_idx]
        metrics[f'rewards_{mode}/margins'] = torch.Tensor([(all_rewards[chosen_rewards_idx].mean().nan_to_num(0) - all_rewards[rejected_rewards_idx].mean().nan_to_num(0)).item()])
        metrics[f'rewards_{mode}/KL_estimate'] = all_KL
        metrics[f'loss/{mode}'] = self.accelerator.gather(losses.mean().detach()).mean()

        del policy_chosen_logps, policy_rejected_logps, policy_KL_logps, reference_chosen_logps, reference_rejected_logps, reference_KL_logps
        del combined_rewards, combined_statuses, all_rewards, all_statuses, chosen_rewards_idx, rejected_rewards_idx, all_KL

        return losses.sum(), metrics


class KTOZeroTrainer(UnpairedPreferenceTrainer):
    def loss(self,
        batch: Dict,
        policy_chosen_logps: torch.FloatTensor,
        policy_rejected_logps: torch.FloatTensor,
        reference_chosen_logps: torch.FloatTensor,
        reference_rejected_logps: torch.FloatTensor,
        *args
        ) -> Tuple[torch.FloatTensor, torch.FloatTensor, torch.FloatTensor]:
        """Compute a variant of the Kahneman-Tversky loss where the reference point is 0 instead of the expected reward
        (i.e., the human reference point remains what it is at initialization, when policy = reference). This should NOT
        be used for purposes other than to understand the importance of the KL term.

        One can also think of this as a variant of unlikelihood training (Welleck et al., 2023). The purpose of this is to understand 
        the importance of the KL term in the standard variant of the KTO loss. We do *not* reecommend using this in practice as its
        performance is usually inferior. For each batch of n/2 chosen examples and n/2 rejected examples (belonging to n different 
        inputs), calculate the loss as follows.

        If generation y ~ p_chosen, where x' ~ are the examples with rejected generations, we have the 'chosen' loss:
            L(x, y) := 1 - sigmoid(beta * ([log p_policy(y|x) - log p_reference(y|x)] - 0))
        If generation y ~ p_rejected, , where x' ~ are the examples with chosen generations, we have the 'rejected' loss:
            L(x, y) := 1 - sigmoid(beta * (0 - [log p_policy(y|x) - log p_reference(y|x)]))
        """
        if policy_chosen_logps.shape[0] != 0:
            chosen_rewards = (policy_chosen_logps.sum(-1) - reference_chosen_logps.sum(-1))
            chosen_losses = 1 - F.sigmoid(self.config.loss.beta * (chosen_rewards - 0))
        else:
            # important to cast to policy_dtype; otherwise error will occur during all_gather
            chosen_losses = torch.Tensor([]).to(self.policy_dtype).to(self.accelerator.device)
            chosen_rewards = torch.Tensor([]).to(self.policy_dtype).to(self.accelerator.device)
        
        if policy_rejected_logps.shape[0] != 0:
            rejected_rewards = (policy_rejected_logps.sum(-1) - reference_rejected_logps.sum(-1))
            rejected_losses = 1 - F.sigmoid(self.config.loss.beta * (0 - rejected_rewards))
        else:
            # important to cast to policy_dtype; otherwise error will occur during all_gather
            rejected_losses = torch.Tensor([]).to(self.policy_dtype).to(self.accelerator.device)
            rejected_rewards = torch.Tensor([]).to(self.policy_dtype).to(self.accelerator.device)

        losses = torch.cat((self.config.loss.desirable_weight * chosen_losses, self.config.loss.undesirable_weight * rejected_losses), 0)

        return losses, chosen_rewards, rejected_rewards


class PPOTrainer(BasicTrainer):
    policy_hf_model_class = AutoModelForCausalLMWithValueHead
    use_reference_model = True
            
    def prepare_accelerator(self):
        """Prepare the Accelerator."""
        self.policy.pretrained_model, self.policy.v_head, self.reference_model, self.optimizer, self.scheduler = self.accelerator.prepare(
            self.policy.pretrained_model,
            self.policy.v_head,
            self.reference_model,
            self.optimizer, 
            self.scheduler
        )

        if self.reward_model:
            self.reward_model = self.accelerator.prepare(self.reward_model)

    def forward(self, model: AutoModelForCausalLMWithValueHead, batch: Dict[str, Union[List, torch.LongTensor]], is_policy: bool=True, use_cache: bool=False) -> Tuple[torch.FloatTensor, torch.FloatTensor, torch.FloatTensor]:
        """Run the given model on the given batch of inputs.

        Args:
            model: model to run forward pass on
            batch: input batch (forward pass will be run on keys with prefix 'chosen')
            masks: binary-valued tensor shape (batch size, sequence length)
            is_policy: whether the model is the policy or reference
            use_cache: if true, expecte to get cached logprobs from the model

        Returns: 
            all_logps: batch log probabilities at the token level of shape (batch size, sequence length)
            all_logits: corresponding logits of shape (batch size, sequence length)
            all_values: values predicted for each token, of shape (batch size, sequence length)
        """
        if is_policy:
            # here the prefix 'chosen' is a misnomer, since it can refer to the dispreferred generations
            # the 'status' field contains the actual status of the generations
            all_logits, _, all_values = model(batch['target_combined_input_ids'], attention_mask=batch['target_combined_attention_mask'])
            all_values = all_values[:, :-1].contiguous()
        else: # if reference
            if use_cache:
                all_logps = model(batch['target_combined_input_ids']).to(self.policy_dtype).to(self.accelerator.device)
            else:
                all_logits = model(batch['target_combined_input_ids'], attention_mask=batch['target_combined_attention_mask']).logits.to(self.policy_dtype)
                all_values = None

        all_logps = self.get_batch_logps(all_logits.to(self.policy_dtype), batch['target_labels'])
        # Returned tensors will have sequence length that is one less than the inputs (to account for label shifting).
        all_logits = all_logits[:, :-1].contiguous()
        all_logps = all_logps.contiguous()

        return all_logps, all_logits, all_values

    def get_reward_scores(self, batch: Dict[str, torch.LongTensor]) -> torch.FloatTensor:
        """Get reward scores either from reward model or binary labels.
        
        Args:
            batch: Dictionary containing batch data
            
        Returns:
            torch.FloatTensor of shape (microbatch_size,) containing reward scores
        """
        if self.reward_model is not None:
            # Decode the sequences using policy tokenizer
            sequences = self.tokenizer.batch_decode(batch['target_combined_input_ids'], skip_special_tokens=True)
            # Encode with reward model tokenizer
            reward_inputs = self.reward_tokenizer(
                sequences,
                padding=True,
                truncation=True,
                return_tensors='pt',
                max_length=self.config.model.max_length
            ).to(self.accelerator.device)

            with torch.no_grad():
                # Get reward model scores
                outputs = self.reward_model(reward_inputs['input_ids'], attention_mask=reward_inputs['attention_mask'])
                # Use the positive class logit as the reward score
                reward_scores = outputs.logits[:, 1]
        else:
            # Use binary labels (1 for chosen, -1 for rejected)
            reward_scores = torch.tensor([(1 if batch['status'][i] == 'chosen' else -1) for i in range(len(batch['status']))])

        return reward_scores
    
    def compute_advantages(self, values: torch.FloatTensor, rewards: torch.FloatTensor, masks: torch.FloatTensor) -> Tuple[torch.FloatTensor, torch.FloatTensor]:
        """
        Estimate the advantages and rewards for every token taken.

        Args:
            values: the estimated values of the tokens. Should already be detached from graph.
            rewards: signal from the environment as to whether the generation is good or bad.
                In the basic implementation, this is only one nonzero reward, on the last unpadded token of each sequence.
                torch tensor of shape (batch size, sequence length)
            masks: torch tensor of shape (batch size, sequence length); 1 if token should be considered and 0 otherwise

        Returns:
            advantages: torch tensor of shape (batch size, sequence length)
            returns: Also called 'rewards-to-go'.
                Only tokens after the current token are used to calculate this: http://rail.eecs.berkeley.edu/deeprlcourse/static/slides/lec-5.pdf
                torch tensor of shape (batch size, sequence length)
        """
        values = values * masks
        rewards = rewards * masks
        gae = 0 # generalized advantage estimation
        seq_len = rewards.shape[-1]
        advantages_reversed = []
        
        discounted_future_reward = torch.zeros_like(rewards[:,0])
        discounted_future_rewards_reversed = []

        for t in reversed(range(seq_len)):
            # see https://towardsdatascience.com/proximal-policy-optimization-tutorial-part-2-2-gae-and-ppo-loss-fe1b3c5549e8
            delta = rewards[:, t] + self.config.loss.gamma * (values[:, t + 1] if t < seq_len - 1 else 0.0) - values[:, t]
            gae = delta + self.config.loss.gamma * self.config.loss.lam * gae
            advantages_reversed.append(gae)
            
            discounted_future_rewards_reversed.append(discounted_future_reward)
            discounted_future_reward = rewards[:, t] + self.config.loss.gamma * discounted_future_reward

        advantages = (torch.stack(advantages_reversed[::-1]).transpose(0, 1) * masks)
        returns = (advantages + values).contiguous()
        discounted_future_rewards = (torch.stack(discounted_future_rewards_reversed[::-1]).transpose(0, 1) * masks).contiguous()

        # normalizing advantages leads to more stable learning
        mean_adv, var_adv = masked_mean(advantages, masks), masked_var(advantages, masks)
        normalized_advantages = (advantages - mean_adv) * torch.rsqrt(var_adv + 1e-8)
        normalized_advantages = (normalized_advantages * masks).detach().contiguous()

        return normalized_advantages, returns, discounted_future_rewards

    def loss(self, batch: Dict, episode: Dict) -> Tuple[torch.FloatTensor, Dict]:
        """
        Given the batch statistics and the current episode's values, calculate the loss and return some loss statistics.

        Args:
            batch: dictionary containing batch data (shoud have keys 'values', 'returns', 'advantages', 'logprobs', 'masks')
            episode: dictionary containing the episode data (should have keys 'logits', 'values', 'logprobs')

        Returns:
            loss: combined policy and critic loss of shape (1,)
            loss_stats: dictionary of episode/batch statistics
        """
        value_losses = (episode['values'] - batch['discounted_future_rewards'].detach()) ** 2
        critic_loss = 0.5 * masked_mean(value_losses, batch['masks'])
        
        ratio = torch.exp(episode['logprobs'] - batch['logprobs'])
        policy_losses = -batch['advantages'] * ratio
        policy_losses_clipped = -batch['advantages'] * torch.clamp(ratio, self.config.loss.cliprange, 1 / self.config.loss.cliprange)
        policy_loss = masked_mean(torch.max(policy_losses, policy_losses_clipped), batch['masks'])

        KL_penalty = masked_mean(batch['logprobs'] - episode['logprobs'], batch['masks'])

        loss = policy_loss + self.config.loss.critic_coef * critic_loss + self.config.loss.KL_coef * KL_penalty

        loss_stats = {
            'loss/total': loss.detach(),
            'loss/critic': critic_loss.detach(),
            'loss/policy': policy_loss.detach(),
            'clipfrac/policy': masked_mean(torch.gt(policy_losses_clipped, policy_losses).float(), batch['masks']).detach(),
            'loss/entropy': entropy_from_logits(episode['logits'], batch['masks']).detach(),
            'loss/policykl': masked_mean(batch['logprobs'] - episode['logprobs'], batch['masks']).detach(),
            'loss/seqratio': rowwise_product(ratio, batch['masks']).mean().detach(),
        }

        return loss, loss_stats
    
    def get_global_batch_dict(self, batch):
        """
        Get the processed dict for the entire batch.

        Args:
            batch: dictionary containing batch data (shoud have keys 'values', 'returns', 'advantages', 'logprobs', 'masks')

        Returns:
            global_batch_dict: dictionary containing processed batch data
        """
        batch_size = len(batch['prompt_text'])
        batch = {k: v.to(self.accelerator.device) if isinstance(v, torch.Tensor) else v for k, v in batch.items()}

        with torch.no_grad():
            masks = (batch['target_labels'][:, 1:] != -100).clone().to(self.policy_dtype)
            logprobs, _, _ = self.forward(self.reference_model, batch, is_policy=False)
            _, _, values = self.forward(self.policy, batch)
            # Get reward scores from either reward model or binary labels
            scores = self.get_reward_scores(batch)
            rewards = torch.zeros_like(masks) 
            for row in range(rewards.shape[0]):
                rewards[row, masks[row].nonzero()[-1]] += scores[row]

            rewards = rewards * masks
            advantages, returns, discounted_future_rewards = self.compute_advantages(values, rewards, masks)
            
        global_batch_dict = {
            "target_combined_input_ids": batch['target_combined_input_ids'],
            "target_labels": batch['target_labels'],
            "target_combined_attention_mask": batch['target_combined_attention_mask'],
            "logprobs": logprobs,
            "rewards": scores,
            "values": values,
            "masks": masks,
            "advantages": advantages,
            "returns": returns,
            "discounted_future_rewards": discounted_future_rewards,
        }
        global_batch_dict = {k: v.to(self.accelerator.device) if isinstance(v, torch.Tensor) else v for k, v in global_batch_dict.items()}

        return global_batch_dict

    def eval(self) -> Dict[str, Dict]:
        """
        Run evaluation on all the examples in the test data and return the metrics from get_batch_metrics.
        This is close-ended evaluation and measures the performance of a single model on a single dataset. 
        It does not compare two models to eacch other.

        Returns:
            A dict of form:
            {
                'metadata': the Hydra config
                'results': a dict of batch metrics (averaged across all of the test data)
            }
        """
        self.accelerator.print(f'Running evaluation after {self.example_counter} train examples')
        self.policy.eval()

        for eval_batch in (tqdm(self.eval_iterator, desc='Computing eval metrics') if self.accelerator.is_main_process else self.eval_iterator):
            eval_batch = {k: v.to(self.accelerator.device) if isinstance(v, torch.Tensor) else v for k, v in eval_batch.items()}
            global_batch_dict = self.get_global_batch_dict(eval_batch)

            with torch.no_grad():
                _, eval_metrics = self.get_batch_metrics(global_batch_dict, mode='eval')

            delete_dicts(eval_batch)

        # Compute mean metrics
        mean_eval_metrics = {}
        for k, v in eval_metrics.items():
            if len(v) > 0:
                mean_eval_metrics[k] = sum(v) / len(v)

        if self.accelerator.is_main_process and self.config.wandb.enabled:
            wandb.log(mean_eval_metrics, step=self.example_counter)
        else:
            results = None

        results = {
            'metadata': OmegaConf.to_container(self.config),
            'results': formatted_dict(mean_eval_metrics),
        }

        delete_dicts(eval_metrics, mean_eval_metrics)
        self.accelerator.free_memory()
        torch.cuda.empty_cache()
        
        return results

    def train(self):
        """Train with PPO."""
        self.accelerator.print(f'Using {self.config.optimizer} optimizer with learning rate {self.config.lr}')
        self.optimizer = getattr(torch.optim, self.config.optimizer)(self.policy.parameters(), lr=self.config.lr)
        self.scheduler = torch.optim.lr_scheduler.LambdaLR(self.optimizer, lr_lambda=lambda step: min(1.0, (step + 1) / (self.config.warmup_steps + 1)))

        self.policy.train()
        self.reference_model.eval()
        
        last_log = None
        batch_metrics = defaultdict(list)

        for batch in self.train_iterator:
            if self.batch_counter < self.num_skip_batches:
                self.batch_counter += 1
                self.example_counter += self.config.model.batch_size
                continue

            # EVALUATION
            if self.example_counter % self.config.eval_every == 0 and (self.example_counter > 0 or self.config.do_first_eval):
                results = self.eval()

                if self.example_counter > 0:
                    if self.config.debug:
                        self.accelerator.print('skipping save in debug mode')
                    elif self.config.intermediate_checkpoints:
                        output_dir = os.path.join(self.run_dir, f'step-{self.example_counter}')
                        self.accelerator.print(f'creating checkpoint to write to {output_dir}...')
                        self.save(output_dir, results['results'], final_save=False)

                self.accelerator.print(results['results'])
                delete_dicts(results)

            # TRAINING
            start_time = time.time()

            microbatch_size = len(batch['prompt_text'])
            global_batch_dict = self.get_global_batch_dict(batch)

            for ppo_epoch in range(self.config.loss.ppo_epochs):
                with self.accelerator.accumulate(self.policy):
                    loss, local_batch_metrics = self.get_batch_metrics(global_batch_dict, microbatch_size, mode='train')

                    for k, v in local_batch_metrics.items():
                        batch_metrics[k].extend(v)

                    self.accelerator.backward(loss)
                    v_head_norm = self.accelerator.clip_grad_norm_(self.policy.pretrained_model.parameters(), self.config.model.max_grad_norm)
                    pretrained_norm = self.accelerator.clip_grad_norm_(self.policy.v_head.parameters(), self.config.model.v_head_max_grad_norm)
                    batch_metrics['grad_norm'].extend(torch.as_tensor(v_head_norm + pretrained_norm).reshape(-1).float().cpu().numpy().tolist())
                    self.optimizer.step()
                    self.scheduler.step()
                    self.optimizer.zero_grad()

            self.batch_counter += 1
            self.example_counter += microbatch_size * self.accelerator.num_processes

            step_time = time.time() - start_time
            examples_per_second = (microbatch_size * self.accelerator.num_processes) / step_time
            batch_metrics['examples_per_second'].append(examples_per_second)

            delete_dicts(global_batch_dict, batch, local_batch_metrics)

            if last_log is None or time.time() - last_log > self.config.minimum_log_interval_secs:
                mean_train_metrics = {}
                for k, v in batch_metrics.items():
                    if len(v) > 0:
                        mean_train_metrics[k] = sum(v) / len(v)

                mean_train_metrics['counters/examples'] = self.example_counter
                mean_train_metrics['counters/updates'] = self.batch_counter
                self.accelerator.print(f'train stats after {self.example_counter} examples: {formatted_dict(mean_train_metrics)}')

                if self.config.wandb.enabled and self.accelerator.is_main_process:
                    wandb.log(mean_train_metrics, step=self.example_counter)

                last_log = time.time()

                delete_dicts(batch_metrics, mean_train_metrics)
                batch_metrics = defaultdict(list)    
            else:
                self.accelerator.print(f'skipping logging after {self.example_counter} examples to avoid logging too frequently')

    def get_batch_metrics(self, global_batch_dict: Dict, microbatch_size: int=0, mode:str='train'):
        """
        Given a batch that has been processed in the outer loop of PPO, return the batch statistics and the loss.
        """
        # for train
        if microbatch_size:
            indices = torch.randperm(microbatch_size).tolist()
            shuffled_global_batch = {k: v[indices] if isinstance(v, torch.Tensor) else [v[i] for i in indices] for k, v in global_batch_dict.items()}
        # for eval
        else:
            shuffled_global_batch = global_batch_dict

        episode_logprobs, episode_logits, episode_values = self.forward(self.policy, shuffled_global_batch)
        episode = {
            'logprobs': episode_logprobs,
            'logits': episode_logits,
            'values': episode_values,
        }
        loss, metrics = self.loss(shuffled_global_batch, episode)

        metrics['rewards'] = shuffled_global_batch['rewards'].detach()
        metrics['returns/mean'] = masked_mean(shuffled_global_batch['returns'], shuffled_global_batch['masks']).detach()
        metrics['returns/var'] = masked_var(shuffled_global_batch['returns'], shuffled_global_batch['masks']).detach()
        metrics['val/mean'] = masked_mean(shuffled_global_batch['values'], shuffled_global_batch['masks']).detach()
        metrics['val/var'] = masked_var(shuffled_global_batch['values'], shuffled_global_batch['masks']).detach()

        batch_metrics = defaultdict(list)
        for k, v in metrics.items():
            v = self.accelerator.gather(v).flatten()
            batch_metrics[k].extend(torch.as_tensor(v).reshape(-1).float().cpu().numpy().tolist())

        delete_dicts(metrics, episode, global_batch_dict, shuffled_global_batch)
        del episode_logprobs, episode_logits, episode_values

        return loss, batch_metrics

    def save(self, output_dir=None, metrics={}, final_save=True):
        """Save tokenizer, policy model, optimizer, scheduler state to disk."""
        self.accelerator.print(f"Saving...")
        if output_dir is None:
            output_dir = os.path.join(self.run_dir, f'step-{self.example_counter}')

        if self.accelerator.is_main_process:
            os.makedirs(output_dir, exist_ok=True)
            self.accelerator.print(f"Saving tokenizer...")
            self.tokenizer.save_pretrained(output_dir)

            with open(os.path.join(output_dir, 'metrics.json'), 'w') as f:
                metrics['counter'] = self.example_counter
                json.dump(metrics, f)
        
        self.accelerator.wait_for_everyone()
        self.accelerator.print(f"Saving state...")
        optimizer = self.accelerator.unwrap_model(self.optimizer)
        scheduler = self.accelerator.unwrap_model(self.scheduler)
        if self.accelerator.is_main_process:
            optimizer_state = {
                'state_dict': optimizer.state_dict(),
                'class': optimizer.__class__.__name__,
            }
            torch.save(optimizer_state, os.path.join(output_dir, "optimizer.pt"))
            torch.save(scheduler.state_dict(), os.path.join(output_dir, "scheduler.pt"))
    
        self.accelerator.wait_for_everyone()
        self.accelerator.print(f"Saving model...")

        if self.config.model.use_peft and final_save:
            state_dict = get_base_model_state_dict_from_peft(
                self.accelerator.get_state_dict(self.policy.pretrained_model),
                self.config.model.peft.lora_alpha,
                self.config.model.peft.lora_r,
            )
            unwrapped_model = self.accelerator.unwrap_model(self.policy.pretrained_model).base_model
        else:
            state_dict = self.accelerator.get_state_dict(self.policy.pretrained_model)
            unwrapped_model = self.accelerator.unwrap_model(self.policy.pretrained_model)

        unwrapped_model.save_pretrained(
            output_dir,
            is_main_process=self.accelerator.is_main_process,
            save_function=self.accelerator.save,
            state_dict=state_dict,
            safe_serialization=False
        )
            
        self.accelerator.wait_for_everyone()

        unwrapped_v_head = self.accelerator.unwrap_model(self.policy.v_head)
        torch.save(unwrapped_v_head.state_dict(), os.path.join(output_dir, "v_head.pt"))
        self.accelerator.wait_for_everyone()


class BradleyTerryTrainer(PairedPreferenceTrainer):
    policy_hf_model_class = AutoModelForBradleyTerry
    use_reference_model = False

    def forward(self, model: AutoModelForBradleyTerry, 
                batch: Dict[str, Union[List, torch.LongTensor]]
                ) -> Tuple[torch.FloatTensor, torch.FloatTensor]:
        """Get logits for both chosen and rejected examples.
        
        Args:
            model: The Bradley-Terry model
            batch: Dictionary containing batched inputs
            
        Returns:
            chosen_logits: Raw logits for chosen examples
            rejected_logits: Raw logits for rejected examples
        """
        concatenated_batch = self.concatenated_inputs(batch)
        
        with self.accelerator.autocast():
            all_outputs = model(
                concatenated_batch['concatenated_combined_input_ids'],
                attention_mask=concatenated_batch['concatenated_combined_attention_mask'],
            )
            
        # Split into chosen and rejected based on batch size
        microbatch_size = batch['chosen_combined_input_ids'].shape[0]
        chosen_logits = all_outputs.logits[:microbatch_size]
        rejected_logits = all_outputs.logits[microbatch_size:]
        
        return chosen_logits, rejected_logits

    def loss(self,
             batch: Dict,
             policy_chosen_logits: torch.FloatTensor,
             policy_rejected_logits: torch.FloatTensor,
             *args) -> Tuple[torch.FloatTensor, torch.FloatTensor, torch.FloatTensor]:
        """Compute Bradley-Terry loss given the logits for chosen and rejected examples.
        
        The Bradley-Terry model predicts P(A > B) = sigmoid(score_A - score_B)
        where score_X is the model's predicted score for item X.
        
        Args:
            policy_chosen_logits: Logits from model for chosen examples (microbatch_size, 2)
            policy_rejected_logits: Logits from model for rejected examples (microbatch_size, 2)
            
        Returns:
            losses: The computed losses
            chosen_rewards: Scores for chosen examples 
            rejected_rewards: Scores for rejected examples
        """
        # Extract the scores (logits[:, 1] represents the positive class logit)
        chosen_scores = policy_chosen_logits[:, 1]
        rejected_scores = policy_rejected_logits[:, 1]
        
        # Compute probability of chosen being preferred over rejected
        logits = chosen_scores - rejected_scores
        
        # Binary cross entropy loss with labels of 1 (chosen should be preferred)
        labels = torch.ones_like(logits)
        losses = F.binary_cross_entropy_with_logits(logits, labels)
        
        return losses, chosen_scores.detach(), rejected_scores.detach()

    def get_batch_metrics(self, batch: Dict[str, Union[List, torch.LongTensor]], mode: str = 'train'):
        """Compute metrics for a batch of examples.
        
        Args:
            batch: The input batch
            mode: Either 'train' or 'eval'
            
        Returns:
            loss: The total loss for the batch
            metrics: Dictionary of metrics
        """
        metrics = {}
        
        policy_chosen_logits, policy_rejected_logits = self.forward(self.policy, batch)
        losses, chosen_rewards, rejected_rewards = self.loss(batch, policy_chosen_logits, policy_rejected_logits)
        
        # Compute accuracy
        reward_accuracies = (chosen_rewards > rejected_rewards).float()
        
        # Gather metrics across all processes
        metrics[f'rewards_{mode}/chosen'] = self.accelerator.gather(chosen_rewards.detach())
        metrics[f'rewards_{mode}/rejected'] = self.accelerator.gather(rejected_rewards.detach())
        metrics[f'rewards_{mode}/accuracies'] = self.accelerator.gather(reward_accuracies.detach())
        metrics[f'rewards_{mode}/margins'] = self.accelerator.gather((chosen_rewards - rejected_rewards).detach())
        metrics[f'loss/{mode}'] = self.accelerator.gather(losses.detach()).mean()

        return losses.sum(), metrics
        <|MERGE_RESOLUTION|>--- conflicted
+++ resolved
@@ -609,36 +609,8 @@
         *args,
         ) -> Tuple[torch.FloatTensor, torch.FloatTensor, torch.FloatTensor]:
         """Compute the DPO loss for a batch of policy and reference model token-level log probabilities."""
-<<<<<<< HEAD
         chosen_rewards = self.config.loss.beta * self.get_sequence_rewards(policy_chosen_logps, reference_chosen_logps)
         rejected_rewards = self.config.loss.beta * self.get_sequence_rewards(policy_rejected_logps, reference_rejected_logps)
-=======
-        # applying token-level thresholds on log probabilities
-        if self.config.loss.filtering != False:
-            if self.config.loss.filtering == "absolute" and self.config.loss.threshold != False:
-                assert isinstance(self.config.loss.threshold, (float, int))
-                chosen_mask = policy_chosen_logps < self.config.loss.threshold
-                rejected_mask = policy_rejected_logps < self.config.loss.threshold
-            elif self.config.loss.filtering == "relative" and self.config.loss.min_quantile != False:
-                assert isinstance(self.config.loss.min_quantile, (float, int))
-                threshold = torch.quantile(policy_chosen_logps, torch.tensor([self.config.loss.min_quantile]).to(policy_chosen_logps.device), dim=1).view(-1, 1)
-                chosen_mask = policy_chosen_logps < threshold
-                rejected_mask = policy_rejected_logps < threshold
-            elif self.config.loss.filtering == "sequence":
-                assert isinstance(self.config.loss.threshold, (float, int))
-                chosen_mask = policy_chosen_logps.sum(-1) < self.config.loss.threshold
-                rejected_mask = policy_rejected_logps.sum(-1) < self.config.loss.threshold
-                
-            if self.config.loss.detach == False:
-                policy_chosen_logps[chosen_mask] = 0
-                policy_rejected_logps[rejected_mask] = 0
-            else:
-                policy_chosen_logps[chosen_mask] = policy_chosen_logps[chosen_mask].detach()
-                policy_rejected_logps[rejected_mask] = policy_rejected_logps[rejected_mask].detach()
-                
-        chosen_rewards = self.config.loss.beta * (policy_chosen_logps.sum(-1) - reference_chosen_logps.sum(-1))
-        rejected_rewards = self.config.loss.beta * (policy_rejected_logps.sum(-1) - reference_rejected_logps.sum(-1))
->>>>>>> 594bf678
 
         losses = -F.logsigmoid(chosen_rewards - rejected_rewards)
 
